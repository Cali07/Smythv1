--- conflicted
+++ resolved
@@ -1,10 +1,6 @@
 {
     "name": "smyth-runtime",
-<<<<<<< HEAD
-    "version": "1.3.19",
-=======
     "version": "1.3.20",
->>>>>>> e4561ae2
     "description": "Smyth Runtime Environment",
     "main": "dist/index.dev.js",
     "types": "dist/types/index.d.ts",
