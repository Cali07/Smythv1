--- conflicted
+++ resolved
@@ -77,11 +77,8 @@
         "langchain": "^0.2.10",
         "mime": "^4.0.3",
         "openai": "^4.52.2",
-<<<<<<< HEAD
         "p-limit": "^6.1.0",
-=======
         "qs": "^6.13.0",
->>>>>>> ef5aa3fa
         "winston": "^3.13.0",
         "winston-transport": "^4.7.0"
     }
