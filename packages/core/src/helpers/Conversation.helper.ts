--- conflicted
+++ resolved
@@ -268,151 +268,6 @@
 
         return content;
     }
-<<<<<<< HEAD
-    // public async streamPrompt(message?: string, toolHeaders = {}, concurrentToolCalls = 4) {
-    //     await this.ready;
-
-    //     let promises = [];
-    //     let _content = '';
-    //     const reqMethods = this._reqMethods;
-    //     const toolsConfig = this._toolsConfig;
-    //     const endpoints = this._endpoints;
-    //     const baseUrl = this._baseUrl;
-
-    //     const llmHelper: LLMHelper = LLMHelper.load(this.model);
-
-    //     if (message) this._context.addUserMessage(message);
-    //     const contextWindow = this._context.getContextWindow(1024 * 16); //FIXME: handle configurable context window size
-
-    //     const stream = await llmHelper
-    //         .streamRequest(
-    //             {
-    //                 model: this.model,
-    //                 messages: contextWindow,
-    //                 toolsConfig,
-    //             },
-    //             this._agentId
-    //         )
-    //         .catch((error) => {});
-
-    //     if (!stream) {
-    //         throw new Error('[LLM Request Error]');
-    //     }
-
-    //     stream.on('data', (data) => {
-    //         console.log('Data ==>', data);
-    //         this.emit('data', data);
-    //     });
-    //     this.emit('start');
-    //     for await (const part of stream) {
-    //         this.emit('data', part);
-    //         if (part.content) {
-    //             _content += part.content;
-    //             this.emit('content', part.content);
-    //             continue;
-    //         }
-
-    //         if (part.toolsInfo) {
-    //             const toolsInfo = part.toolsInfo;
-
-    //             let llmMessage: any = {
-    //                 role: '',
-    //                 content: '',
-    //                 tool_calls: [],
-    //             };
-    //             llmMessage.tool_calls = toolsInfo.map((tool) => {
-    //                 return {
-    //                     id: tool.id,
-    //                     type: tool.type,
-    //                     function: {
-    //                         name: tool.name,
-    //                         arguments: tool.arguments,
-    //                     },
-    //                 };
-    //             });
-
-    //             let toolsData: any[] = [];
-    //             //const llmMessage = llmResponse?.message;
-
-    //             /* ==================== STEP ENTRY ==================== */
-    //             // console.debug({
-    //             //     type: 'ToolsInfo',
-    //             //     message: 'Tool(s) is available for use.',
-    //             //     toolsInfo: llmResponse?.toolsInfo,
-    //             // });
-    //             /* ==================== STEP ENTRY ==================== */
-
-    //             this.emit('toolInfo', toolsInfo); // replaces onFunctionCallResponse in legacy code
-
-    //             toolsData = await processWithConcurrencyLimit({
-    //                 items: toolsInfo,
-    //                 itemProcessor: async (tool: { index: number; name: string; type: string; arguments: Record<string, any> }) => {
-    //                     const endpoint = endpoints?.get(tool?.name);
-    //                     // Sometimes we have object response from the LLM such as Anthropic
-
-    //                     let args = typeof tool?.arguments === 'string' ? JSONContent(tool?.arguments).tryParse() || {} : tool?.arguments;
-
-    //                     if (args?.error) {
-    //                         throw new Error('[Tool] Arguments Parsing Error\n' + JSON.stringify({ message: args?.error }));
-    //                     }
-
-    //                     //await beforeFunctionCall(llmMessage, toolsInfo[tool.index]);
-    //                     this.emit('beforeToolCall', { tool, args });
-
-    //                     const toolArgs = {
-    //                         type: tool?.type,
-    //                         method: reqMethods?.get(tool?.name),
-    //                         endpoint,
-    //                         args,
-    //                         baseUrl,
-    //                         headers: toolHeaders,
-    //                     };
-
-    //                     let { data: functionResponse, error } = await this.useTool(toolArgs);
-
-    //                     if (error) {
-    //                         functionResponse = typeof error === 'object' && typeof error !== null ? JSON.stringify(error) : error;
-    //                     }
-
-    //                     functionResponse =
-    //                         typeof functionResponse === 'object' && typeof functionResponse !== null
-    //                             ? JSON.stringify(functionResponse)
-    //                             : functionResponse;
-
-    //                     //await afterFunctionCall(functionResponse, toolsInfo[tool.index]);
-    //                     this.emit('afterToolCall', { tool, args }, functionResponse);
-
-    //                     return { ...tool, result: functionResponse };
-    //                 },
-    //                 maxConcurrentItems: concurrentToolCalls,
-    //             });
-
-    //             const messagesWithToolResult = llmMessage ? [llmMessage] : [];
-    //             //const messagesWithToolResult = LLMHelper.formatMessagesWithToolResult(this.model, { llmMessage, toolsData });
-    //             toolsData.forEach((toolData) => {
-    //                 messagesWithToolResult.push({
-    //                     tool_call_id: toolData.id,
-    //                     role: toolData.role,
-    //                     name: toolData.name,
-    //                     content: toolData.result, // we have error when the content is an object
-    //                 });
-    //             });
-
-    //             this._context.push(...messagesWithToolResult);
-
-    //             _content += await this.streamPrompt(null, toolHeaders, concurrentToolCalls);
-    //         }
-    //     }
-
-    //     this.emit('end');
-
-    //     let content = JSONContent(_content).tryParse();
-
-    //     //return content;
-    //     return content;
-    // }
-=======
->>>>>>> 7729e0b2
 
     //TODO : handle attachments
     public async streamPrompt(message?: string, toolHeaders = {}, concurrentToolCalls = 4) {
