--- conflicted
+++ resolved
@@ -8,16 +8,13 @@
 import FHash from './FHash.class';
 import FEncDec from './FEncDec.class';
 import FTimestamp from './FTimestamp.class';
-<<<<<<< HEAD
 import JSONFilter from './JSONFilter.class';
 import LogicAND from './LogicAND.class';
 import LogicOR from './LogicOR.class';
 import LogicXOR from './LogicXOR.class';
 import LogicAtLeast from './LogicAtLeast.class';
 import LogicAtMost from './LogicAtMost.class';
-=======
 import AgentPlugin from './AgentPlugin.class';
->>>>>>> 05d2b869
 
 const components = {
     Component: new Component(),
@@ -33,16 +30,13 @@
     FEncDec: new FEncDec(),
     // FSign: new FSign(), // TODO: Implement FSign
     FTimestamp: new FTimestamp(),
-<<<<<<< HEAD
     JSONFilter: new JSONFilter(),
     LogicAND: new LogicAND(),
     LogicOR: new LogicOR(),
     LogicXOR: new LogicXOR(),
     LogicAtLeast: new LogicAtLeast(),
     LogicAtMost: new LogicAtMost(),
-=======
     AgentPlugin: new AgentPlugin(),
->>>>>>> 05d2b869
 };
 
 export default components;