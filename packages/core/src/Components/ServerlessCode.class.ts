import Agent from '@sre/AgentManager/Agent.class';
import Component from './Component.class';
import Joi from 'joi';
import _config from '@sre/config';
import { VaultHelper } from '@sre/Security/Vault.service/Vault.helper';
import { CreateFunctionCommand, GetFunctionCommand, InvokeCommand, LambdaClient, Runtime, UpdateFunctionCodeCommand } from '@aws-sdk/client-lambda';
import SREConfig from '@sre/config';
import fs from 'fs';
import path from 'path';
import { execSync } from 'child_process';
import { CreateRoleCommand, GetRoleCommand, IAMClient } from '@aws-sdk/client-iam';
import zl from 'zip-lib';
import crypto from 'crypto';
import { ConnectorService } from '@sre/Core/ConnectorsService';
import { AccessCandidate } from '@sre/Security/AccessControl/AccessCandidate.class';
import SystemEvents from '@sre/Core/SystemEvents';
type AWSCredentials = { accessKeyId: string; secretAccessKey: string; region: string };
const PER_REQUEST_COST = '0.0000002';
const PER_SECOND_MEMORY_COST = '0.0000041675';
const PER_SECOND_STORAGE_COST = '0.00000001545';

export default class ServerlessCode extends Component {
    private cachePrefix: string = 'serverless_code';
    private cacheTTL: number = 60 * 60 * 24 * 16; // 16 days
    protected configSchema = Joi.object({
        code_imports: Joi.string().max(1000).allow('').label('Imports'),
        code_body: Joi.string().max(500000).allow('').label('Code'),
        deploy_btn: Joi.string().max(500000).allow('').label('Deploy').optional(),
        accessKeyId: Joi.string().max(100).allow('').label('AWS Access Key ID').optional(),
        secretAccessKey: Joi.string().max(200).allow('').label('AWS Secret Access Key').optional(),
        region: Joi.string().label('AWS Region').optional(),
        _templateSettings: Joi.object().allow(null).label('Template Settings'),
        _templateVars: Joi.object().allow(null).label('Template Variables'),
        function_label: Joi.string().max(100).allow('').label('Function Label').optional(),
        function_label_end: Joi.string().allow(null).label('Function Label End').optional(),
        use_own_keys: Joi.boolean().label('Use Own Keys').optional(),
    });
    constructor() {
        super();
    }
    init() {}
    async process(input, config, agent: Agent) {
        await super.process(input, config, agent);

        const logger = this.createComponentLogger(agent, config);
        try {
            logger.debug(`=== Serverless Code Log ===`);
            let Output: any = {};
            let _error = undefined;

            let awsAccessKeyId = SREConfig.env.AWS_LAMBDA_ACCESS_KEY_ID;
            let awsSecretAccessKey = SREConfig.env.AWS_LAMBDA_SECRET_ACCESS_KEY;
            let awsRegion = SREConfig.env.AWS_LAMBDA_REGION;
            let userProvidedKeys = false;
            if (config.data.accessKeyId && config.data.secretAccessKey && config.data.region) {
                userProvidedKeys = true;
                [awsAccessKeyId, awsSecretAccessKey] = await Promise.all([
                    VaultHelper.getTeamKey(this.extractKeyFromTemplateVar(config.data.accessKeyId), agent?.teamId),
                    VaultHelper.getTeamKey(this.extractKeyFromTemplateVar(config.data.secretAccessKey), agent?.teamId),
                ]);
                awsRegion = config.data.region;
            }
            const awsCredentials = {
                accessKeyId: awsAccessKeyId,
                secretAccessKey: awsSecretAccessKey,
<<<<<<< HEAD
                region: awsRegion,
            };
=======
                region: awsRegion
            }
            const componentInputs = agent.components[config.id]?.inputs || {};
>>>>>>> c0e27003

            let codeInputs = {};
            for (let field of componentInputs) {
                const _type = typeof input[field.name];
                switch (_type) {
                    case 'string':
                        codeInputs[field.name] = `${input[field.name]}`;
                        break;
                    case 'number':
                    case 'boolean':
                        codeInputs[field.name] = input[field.name];
                        break;
                    default:
                        codeInputs[field.name] = input[field.name];
                        break;
                }
            }

            logger.debug(`\nInput Variables: \n${JSON.stringify(codeInputs, null, 2)}\n`);
            const functionName = this.getLambdaFunctionName(agent.id, config.id);
            const [isLambdaExists, exisitingCodeHash] = await Promise.all([
                this.getDeployedFunction(functionName, awsCredentials),
                this.getDeployedCodeHash(agent.id, config.id),
            ]);
            const codeHash = this.generateCodeHash(config?.data?.code_body, config?.data?.code_imports, Object.keys(codeInputs));

            if (!isLambdaExists || exisitingCodeHash !== codeHash) {
                // Deploy lambda function
                await this.deployServerlessCode({
                    agentId: agent.id,
                    componentId: config.id,
                    code_imports: config?.data?.code_imports,
                    code_body: config?.data?.code_body,
                    input_variables: Object.keys(codeInputs),
                    awsConfigs: awsCredentials,
                });
            }
            try {
                const functionName = `${agent.id}-${config.id}`;
                const lambdaResponse = JSON.parse(await this.invokeLambdaFunction(functionName, codeInputs, awsCredentials));
                const executionTime = lambdaResponse.executionTime;
                await this.updateDeployedCodeTTL(agent.id, config.id, this.cacheTTL);
                logger.debug(
                    `Code result:\n ${
                        typeof lambdaResponse.result === 'object' ? JSON.stringify(lambdaResponse.result, null, 2) : lambdaResponse.result
                    }\n`
                );
                logger.debug(`Execution time: ${executionTime}ms\n`);
                const cost = this.calculateExecutionCost(executionTime);
                // logger.debug(`Execution cost: $${cost}\n`);
                Output = lambdaResponse.result;
                if (!userProvidedKeys) {
                    this.reportUsage({
                        cost,
                        agentId: agent.id,
                        teamId: agent.teamId,
                    });
                }
            } catch (error: any) {
                logger.error(`Error running code \n${error}\n`);
                _error = error?.response?.data || error?.message || error.toString();
                Output = undefined; //prevents running next component if the code execution failed
            }

            return { Output, _error, _debug: logger.output };
        } catch (err: any) {
            const _error = err?.response?.data || err?.message || err.toString();
            logger.error(` Error running code \n${_error}\n`);
            return { Output: undefined, _error, _debug: logger.output };
        }
    }

    extractKeyFromTemplateVar(input: string) {
        const regex = /\{\{KEY\((.*?)\)\}\}/;
        const match = input.match(regex);
        return match ? match[1] : input;
    }

    async invokeLambdaFunction(
        functionName: string,
        inputs: { [key: string]: any },
        awsCredentials: { accessKeyId: string; secretAccessKey: string; region: string }
    ): Promise<any> {
        try {
            const client = new LambdaClient({
                region: awsCredentials.region as string,
                ...(awsCredentials.accessKeyId && {
                    credentials: {
                        accessKeyId: awsCredentials.accessKeyId as string,
                        secretAccessKey: awsCredentials.secretAccessKey as string,
                    },
                }),
            });

            const invokeCommand = new InvokeCommand({
                FunctionName: functionName,
                Payload: new TextEncoder().encode(`${JSON.stringify(inputs)}`),
                InvocationType: 'RequestResponse',
            });

            const response = await client.send(invokeCommand);
            if (response.FunctionError) {
                throw new Error(new TextDecoder().decode(response.Payload));
            }
            return new TextDecoder().decode(response.Payload);
        } catch (error) {
            throw error;
        }
    }

    private async getDeployedFunction(functionName: string, awsConfigs: AWSCredentials) {
        try {
            const client = new LambdaClient({
                region: awsConfigs.region,
                credentials: {
                    accessKeyId: awsConfigs.accessKeyId,
                    secretAccessKey: awsConfigs.secretAccessKey,
                },
            });
            const getFunctionCommand = new GetFunctionCommand({ FunctionName: functionName });
            const lambdaResponse = await client.send(getFunctionCommand);
            return {
                status: lambdaResponse.Configuration.LastUpdateStatus,
                functionName: lambdaResponse.Configuration.FunctionName,
                functionVersion: lambdaResponse.Configuration.Version,
                updatedAt: lambdaResponse.Configuration.LastModified,
                role: lambdaResponse.Configuration.Role,
            };
        } catch (error) {
            return null;
        }
    }

    private getLambdaFunctionName(agentId: string, componentId: string) {
        return `${agentId}-${componentId}`;
    }

    private async deployServerlessCode({
        agentId,
        componentId,
        code_imports,
        code_body,
        input_variables,
        awsConfigs,
    }: {
        agentId: string;
        componentId: string;
        code_imports: string;
        code_body: string;
        input_variables: string[];
        awsConfigs: {
            region: string;
            accessKeyId: string;
            secretAccessKey: string;
        };
    }): Promise<boolean> {
        const baseFolder = `${process.cwd()}/lambda_archives`;
        if (!fs.existsSync(baseFolder)) {
            fs.mkdirSync(baseFolder);
        }
        const folderName = this.getLambdaFunctionName(agentId, componentId);
        const directory = `${baseFolder}/${folderName}__${Date.now()}`;
        const codeHash = this.generateCodeHash(code_body, code_imports, input_variables);
        try {
            const libraries = this.extractNpmImports(code_imports);

            const lambdaCode = this.generateLambdaCode(code_imports, code_body, input_variables);
            // create folder
            fs.mkdirSync(directory);
            // create index.js file
            fs.writeFileSync(path.join(directory, 'index.mjs'), lambdaCode);
            // run command npm init
            execSync('npm init -y', { cwd: directory });
            // run command npm install
            execSync(`npm install ${libraries.join(' ')}`, { cwd: directory });

            const zipFilePath = await this.zipCode(directory);
            await this.createOrUpdateLambdaFunction(folderName, zipFilePath, awsConfigs);
            await this.setDeployedCodeHash(agentId, componentId, codeHash);
            // console.log('Lambda function updated successfully!');
            return true;
        } catch (error) {
            throw error;
        } finally {
            fs.rmSync(`${directory}`, { recursive: true, force: true });
            fs.unlinkSync(`${directory}.zip`);
        }
    }

    private extractNpmImports(code: string) {
        const importRegex = /import\s+(?:[\w*\s{},]*\s+from\s+)?['"]([^'"]+)['"]/g;
        const requireRegex = /require\(['"]([^'"]+)['"]\)/g;
        const dynamicImportRegex = /import\(['"]([^'"]+)['"]\)/g;

        let libraries = new Set();
        let match;

        // Function to extract the main package name
        function extractPackageName(modulePath: string) {
            if (modulePath.startsWith('@')) {
                // Handle scoped packages (e.g., @babel/core)
                return modulePath.split('/').slice(0, 2).join('/');
            }
            return modulePath.split('/')[0]; // Extract the first part (main package)
        }
        // Match static ESM imports
        while ((match = importRegex.exec(code)) !== null) {
            libraries.add(extractPackageName(match[1]));
        }
        // Match CommonJS require() calls
        while ((match = requireRegex.exec(code)) !== null) {
            libraries.add(extractPackageName(match[1]));
        }
        // Match dynamic import() calls
        while ((match = dynamicImportRegex.exec(code)) !== null) {
            libraries.add(extractPackageName(match[1]));
        }

        return Array.from(libraries);
    }

    private generateLambdaCode(code_imports: string, code_body: string, input_variables: string[]) {
        const lambdaCode = `${code_imports}\nexport const handler = async (event, context) => {
          try {
            context.callbackWaitsForEmptyEventLoop = false;
            let startTime = Date.now();
             const result = await (async () => {
           ${input_variables && input_variables.length ? input_variables.map((variable) => `const ${variable} = event.${variable};`).join('\n') : ''}
        \n${code_body}
            })();
            let endTime = Date.now();
            return {
                result,
                executionTime: endTime - startTime
            }
          } catch (e) {
            throw e;
          }
         };`;
        return lambdaCode;
    }

    private async zipCode(directory: string) {
        return new Promise((resolve, reject) => {
            zl.archiveFolder(directory, `${directory}.zip`).then(
                function () {
                    resolve(`${directory}.zip`);
                },
                function (err) {
                    reject(err);
                }
            );
        });
    }

    private async createOrUpdateLambdaFunction(functionName, zipFilePath, awsConfigs) {
        const client = new LambdaClient({
            region: awsConfigs.region,
            credentials: {
                accessKeyId: awsConfigs.accessKeyId,
                secretAccessKey: awsConfigs.secretAccessKey,
            },
        });
        const functionContent = fs.readFileSync(zipFilePath);

        try {
            // Check if the function exists
            const exisitingFunction = await this.getDeployedFunction(functionName, awsConfigs);
            if (exisitingFunction) {
                if (exisitingFunction.status === 'InProgress') {
                    await this.verifyFunctionDeploymentStatus(functionName, client);
                }
                // Update function code if it exists
                const updateCodeParams = {
                    FunctionName: functionName,
                    ZipFile: functionContent,
                };
                const updateFunctionCodeCommand = new UpdateFunctionCodeCommand(updateCodeParams);
                await client.send(updateFunctionCodeCommand);
                // Update function configuration to attach layer
                await this.verifyFunctionDeploymentStatus(functionName, client);
                // console.log('Lambda function code and configuration updated successfully!');
            } else {
                // Create function if it does not exist
                let roleArn = '';
                // check if the role exists
                try {
                    const iamClient = new IAMClient({
                        region: awsConfigs.region,
                        credentials: { accessKeyId: awsConfigs.accessKeyId, secretAccessKey: awsConfigs.secretAccessKey },
                    });
                    const getRoleCommand = new GetRoleCommand({ RoleName: `smyth-${functionName}-role` });
                    const roleResponse = await iamClient.send(getRoleCommand);
                    roleArn = roleResponse.Role.Arn;
                } catch (error) {
                    if (error.name === 'NoSuchEntityException') {
                        // create role
                        const iamClient = new IAMClient({
                            region: awsConfigs.region,
                            credentials: { accessKeyId: awsConfigs.accessKeyId, secretAccessKey: awsConfigs.secretAccessKey },
                        });
                        const createRoleCommand = new CreateRoleCommand({
                            RoleName: `smyth-${functionName}-role`,
                            AssumeRolePolicyDocument: this.getLambdaRolePolicy(),
                        });
                        const roleResponse = await iamClient.send(createRoleCommand);
                        await this.waitForRoleDeploymentStatus(`smyth-${functionName}-role`, iamClient);
                        roleArn = roleResponse.Role.Arn;
                    }
                }

                const functionParams = {
                    Code: { ZipFile: functionContent },
                    FunctionName: functionName,
                    Handler: 'index.handler',
                    Role: roleArn,
                    Runtime: Runtime.nodejs18x,
                    Layers: [],
                    Timeout: 900,
                    Tags: {
                        'auto-delete': 'true',
                    },
                    MemorySize: 256,
                };

                const functionCreateCommand = new CreateFunctionCommand(functionParams);
                const functionResponse = await client.send(functionCreateCommand);
                // console.log('Function ARN:', functionResponse.FunctionArn);
                await this.verifyFunctionDeploymentStatus(functionName, client);
            }
        } catch (error) {
            throw error;
        }
    }

    private async waitForRoleDeploymentStatus(roleName, client): Promise<boolean> {
        return new Promise((resolve, reject) => {
            try {
                let interval = setInterval(async () => {
                    const getRoleCommand = new GetRoleCommand({ RoleName: roleName });
                    const roleResponse = await client.send(getRoleCommand);
                    if (roleResponse.Role.AssumeRolePolicyDocument) {
                        clearInterval(interval);
                        return resolve(true);
                    }
                }, 7000);
            } catch (error) {
                return false;
            }
        });
    }

    private async verifyFunctionDeploymentStatus(functionName, client): Promise<boolean> {
        return new Promise((resolve, reject) => {
            try {
                let interval = setInterval(async () => {
                    const getFunctionCommand = new GetFunctionCommand({ FunctionName: functionName });
                    const lambdaResponse = await client.send(getFunctionCommand);

                    if (lambdaResponse.Configuration.LastUpdateStatus === 'Successful') {
                        clearInterval(interval);
                        return resolve(true);
                    }
                }, 5000);
            } catch (error) {
                return false;
            }
        });
    }

    private getLambdaRolePolicy() {
        return JSON.stringify({
            Version: '2012-10-17',
            Statement: [
                {
                    Effect: 'Allow',
                    Principal: {
                        Service: 'lambda.amazonaws.com',
                    },
                    Action: 'sts:AssumeRole',
                },
            ],
        });
    }

    private generateCodeHash(code_body: string, code_imports: string, codeInputs: string[]) {
        const importsHash = this.getSanitizeCodeHash(code_imports);
        const bodyHash = this.getSanitizeCodeHash(code_body);
        const inputsHash = this.getSanitizeCodeHash(JSON.stringify(codeInputs));
        return `imports-${importsHash}__body-${bodyHash}__inputs-${inputsHash}`;
    }

    private getSanitizeCodeHash(code: string) {
        let output = '';
        let isSingleQuote = false;
        let isDoubleQuote = false;
        let isTemplateLiteral = false;
        let isRegex = false;
        let isComment = false;
        let prevChar = '';

        for (let i = 0; i < code.length; i++) {
            let char = code[i];
            let nextChar = code[i + 1];

            // Toggle string flags
            if (char === "'" && !isDoubleQuote && !isTemplateLiteral && prevChar !== '\\') isSingleQuote = !isSingleQuote;
            if (char === '"' && !isSingleQuote && !isTemplateLiteral && prevChar !== '\\') isDoubleQuote = !isDoubleQuote;
            if (char === '`' && !isSingleQuote && !isDoubleQuote && prevChar !== '\\') isTemplateLiteral = !isTemplateLiteral;

            // Handle regex cases
            if (char === '/' && nextChar === '/' && !isSingleQuote && !isDoubleQuote && !isTemplateLiteral && !isRegex) {
                isComment = true; // Single-line comment
            }
            if (char === '/' && nextChar === '*' && !isSingleQuote && !isDoubleQuote && !isTemplateLiteral) {
                isComment = true; // Multi-line comment start
            }
            if (char === '*' && nextChar === '/' && isComment) {
                isComment = false; // Multi-line comment end
                i++; // Skip ending slash
                continue;
            }
            if (char === '\n' && isComment) {
                isComment = false; // End single-line comment
            }

            if (!isComment) {
                output += char;
            }
            prevChar = char;
        }

        return crypto.createHash('md5').update(output.replace(/\s+/g, ' ').trim()).digest('hex');
    }

    private async getDeployedCodeHash(agentId: string, componentId: string) {
        const redisCache = ConnectorService.getCacheConnector('Redis');
        const cachedCodeHash = await redisCache.user(AccessCandidate.agent(agentId)).get(`${this.cachePrefix}_${agentId}-${componentId}`);
        return cachedCodeHash;
    }

    private async setDeployedCodeHash(agentId: string, componentId: string, codeHash: string) {
        const redisCache = ConnectorService.getCacheConnector('Redis');
        await redisCache
            .user(AccessCandidate.agent(agentId))
            .set(`${this.cachePrefix}_${agentId}-${componentId}`, codeHash, null, null, this.cacheTTL);
    }

    private async updateDeployedCodeTTL(agentId: string, componentId: string, ttl: number) {
        const redisCache = ConnectorService.getCacheConnector('Redis');
        await redisCache.user(AccessCandidate.agent(agentId)).updateTTL(`${this.cachePrefix}_${agentId}-${componentId}`, ttl);
    }

    private calculateExecutionCost(executionTime: number) {
        // executionTime in milliseconds
        const cost =
            (executionTime / 1000) * Number(PER_SECOND_MEMORY_COST) +
            (executionTime / 1000) * Number(PER_SECOND_STORAGE_COST) +
            Number(PER_REQUEST_COST);
        return cost;
    }

    protected reportUsage({ cost, agentId, teamId }: { cost: number; agentId: string; teamId: string }) {
        SystemEvents.emit('USAGE:API', {
            sourceId: 'api:serverless_code.smyth',
            costs: cost,
            agentId,
            teamId,
        });
    }
}<|MERGE_RESOLUTION|>--- conflicted
+++ resolved
@@ -63,14 +63,9 @@
             const awsCredentials = {
                 accessKeyId: awsAccessKeyId,
                 secretAccessKey: awsSecretAccessKey,
-<<<<<<< HEAD
-                region: awsRegion,
-            };
-=======
                 region: awsRegion
             }
             const componentInputs = agent.components[config.id]?.inputs || {};
->>>>>>> c0e27003
 
             let codeInputs = {};
             for (let field of componentInputs) {
