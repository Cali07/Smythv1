import Agent from '@sre/AgentManager/Agent.class';
import Component from './Component.class';
import Joi from 'joi';
import _config from '@sre/config';
import { VaultHelper } from '@sre/Security/Vault.service/Vault.helper';
<<<<<<< HEAD
import { CreateFunctionCommand, GetFunctionCommand, InvokeCommand, LambdaClient, Runtime, UpdateFunctionCodeCommand } from '@aws-sdk/client-lambda';
import SREConfig from '@sre/config';
import fs from 'fs';
import path from 'path';
import { execSync } from 'child_process';
// import zipFolder from 'zip-folder';
import { CreateRoleCommand, GetRoleCommand, IAMClient } from '@aws-sdk/client-iam';
import zl from 'zip-lib';
import crypto from 'crypto';
import { ConnectorService } from '@sre/Core/ConnectorsService';
import { AccessCandidate } from '@sre/Security/AccessControl/AccessCandidate.class';
import { TemplateStringHelper } from '@sre/helpers/TemplateString.helper';
import axios from 'axios';
import SystemEvents from '@sre/Core/SystemEvents';
type AWSCredentials = { accessKeyId: string, secretAccessKey: string, region: string }
const PER_REQUEST_COST = '0.0000002';
const PER_SECOND_COST = '0.0000166667';
=======
import { InvokeCommand, LambdaClient } from '@aws-sdk/client-lambda';

>>>>>>> c96a6bfd

export default class ServerlessCode extends Component {
    protected configSchema = Joi.object({
        code_imports: Joi.string().max(1000).allow('').label('Imports'),
        code_body: Joi.string().max(500000).allow('').label('Code'),
<<<<<<< HEAD
        deploy_btn: Joi.string().max(500000).allow('').label('Deploy').optional(),
        accessKeyId: Joi.string().max(100).allow('').label('AWS Access Key ID').optional(),
        secretAccessKey: Joi.string().max(200).allow('').label('AWS Secret Access Key').optional(),
        region: Joi.string().label('AWS Region').optional(),
        _templateSettings: Joi.object().allow(null).label('Template Settings'),
        _templateVars: Joi.object().allow(null).label('Template Variables'),
        function_label: Joi.string().max(100).allow('').label('Function Label').optional(),
        function_label_end: Joi.string().allow(null).label('Function Label End').optional(),
        use_own_keys: Joi.boolean().label('Use Own Keys').optional(),
=======
        deploy_btn: Joi.string().max(500000).allow('').label('Deploy'),
        accessKeyId: Joi.string().max(100).allow('').label('AWS Access Key ID'),
        secretAccessKey: Joi.string().max(200).allow('').label('AWS Secret Access Key'),
        region: Joi.string().label('AWS Region'),
        _templateSettings: Joi.object().allow(null).label('Template Settings'),
        _templateVars: Joi.object().allow(null).label('Template Variables'),
>>>>>>> c96a6bfd
    });
    constructor() {
        super();
    }
    init() { }
    async process(input, config, agent: Agent) {
        await super.process(input, config, agent);

        const logger = this.createComponentLogger(agent, config.name);
        try {
            logger.debug(`=== Serverless Code Log ===`);
            let Output: any = {};
            let _error = undefined;
<<<<<<< HEAD

            let awsAccessKeyId = SREConfig.env.AWS_LAMBDA_ACCESS_KEY_ID;
            let awsSecretAccessKey = SREConfig.env.AWS_LAMBDA_SECRET_ACCESS_KEY;
            let awsRegion = SREConfig.env.AWS_LAMBDA_REGION;
            let userProvidedKeys = false;
            if (config.data.accessKeyId && config.data.secretAccessKey && config.data.region) {
                userProvidedKeys = true;
                [awsAccessKeyId, awsSecretAccessKey] = await Promise.all([
                    VaultHelper.getTeamKey(this.extractKeyFromTemplateVar(config.data.accessKeyId), agent?.teamId),
                    VaultHelper.getTeamKey(this.extractKeyFromTemplateVar(config.data.secretAccessKey), agent?.teamId)
                ]);
                awsRegion = config.data.region;
            }
            const awsCredentials = {
                accessKeyId: awsAccessKeyId,
                secretAccessKey: awsSecretAccessKey,
                region: awsRegion
            }

            let codeInputs = {};
            for (let fieldName in input) {
                const _type = typeof input[fieldName];
                switch (_type) {
                    case 'string':
                        codeInputs[fieldName] = `${input[fieldName]}`;
                        break;
                    case 'number':
                    case 'boolean':
                        codeInputs[fieldName] = input[fieldName];
                        break;
                    default:
                        codeInputs[fieldName] = input[fieldName];
                        break;
                }
            }

            logger.debug(`\nInput Variables: \n${JSON.stringify(codeInputs, null, 2)}\n`);
            const functionName = this.getLambdaFunctionName(agent.id, config.id);
            const [isLambdaExists, exisitingCodeHash] = await Promise.all([
                this.getDeployedFunction(functionName, awsCredentials),
                this.getDeployedCodeHash(agent.id, config.id)
            ]);
            const codeHash = this.generateCodeHash(config?.data?.code_body, config?.data?.code_imports);

            if (!isLambdaExists || exisitingCodeHash !== codeHash) {
                // Deploy lambda function
                await this.deployServerlessCode({ agentId: agent.id, componentId: config.id, code_imports: config?.data?.code_imports, code_body: config?.data?.code_body, input_variables: Object.keys(codeInputs), awsConfigs: awsCredentials });
            }
            try {
                const functionName = `${agent.id}-${config.id}`;
                const lambdaResponse = JSON.parse(await this.invokeLambdaFunction(functionName, codeInputs, awsCredentials));
                const executionTime = lambdaResponse.executionTime;
                await this.updateDeployedCodeTTL(agent.id, config.id, this.cacheTTL);
                logger.debug(`Code result:\n ${typeof lambdaResponse.result === 'object' ? JSON.stringify(lambdaResponse.result, null, 2) : lambdaResponse.result}\n`);
                logger.debug(`Execution time: ${executionTime}ms\n`);
                const cost = this.calculateExecutionCost(executionTime);
                // logger.debug(`Execution cost: $${cost}\n`);
                Output = lambdaResponse.result;
                if (!userProvidedKeys) {
                    this.reportUsage({
                        cost,
                        agentId: agent.id,
                        teamId: agent.teamId,
                    });
                }
=======
            const awsAccessKeyId = await VaultHelper.getTeamKey(this.extractKeyFromTemplateVar(config.data.accessKeyId), agent?.teamId);
            const awsSecretAccessKey = await VaultHelper.getTeamKey(this.extractKeyFromTemplateVar(config.data.secretAccessKey), agent?.teamId);
            const awsRegion = config.data.region;
            const awsCredentials = {
                ...(awsAccessKeyId && { accessKeyId: awsAccessKeyId }),
                ...(awsSecretAccessKey && { secretAccessKey: awsSecretAccessKey }),
                region: awsRegion
            }

            let codeInputs = {};
            for (let fieldName in input) {
                const _type = typeof input[fieldName];
                switch (_type) {
                    case 'string':
                        codeInputs[fieldName] = `${input[fieldName]}`;
                        break;
                    case 'number':
                    case 'boolean':
                        codeInputs[fieldName] = input[fieldName];
                        break;
                    default:
                        codeInputs[fieldName] = input[fieldName];
                        break;
                }
            }

            logger.debug(`\nInput Variables: \n${JSON.stringify(codeInputs, null, 2)}\n`);

            try {
                const functionName = `${agent.id}-${config.id}`;
                const result = await this.invokeLambdaFunction(functionName, codeInputs, awsCredentials);
                logger.debug(`Code result \n${JSON.stringify(result, null, 2)}\n`);
                Output = result;
>>>>>>> c96a6bfd

            } catch (error: any) {
                logger.error(`Error running code \n${error}\n`);
                _error = error?.response?.data || error?.message || error.toString();
                Output = undefined; //prevents running next component if the code execution failed
            }

            return { Output, _error, _debug: logger.output };
        } catch (err: any) {
            const _error = err?.response?.data || err?.message || err.toString();
            logger.error(` Error running code \n${_error}\n`);
            return { Output: undefined, _error, _debug: logger.output };
        }
    }

    extractKeyFromTemplateVar(input: string) {
        const regex = /\{\{KEY\((.*?)\)\}\}/;
        const match = input.match(regex);
        return match ? match[1] : input;
    }

    async invokeLambdaFunction(
        functionName: string,
        inputs: { [key: string]: any },
        awsCredentials: { accessKeyId: string, secretAccessKey: string, region: string }):
        Promise<any> {
        try {
            const client = new LambdaClient({
                region: awsCredentials.region as string,
                ...(awsCredentials.accessKeyId && {
                    credentials: {
                        accessKeyId: awsCredentials.accessKeyId as string,
                        secretAccessKey: awsCredentials.secretAccessKey as string
                    }
                })
            });

            const invokeCommand = new InvokeCommand({
                FunctionName: functionName,
                Payload: new TextEncoder().encode(`${JSON.stringify(inputs)}`),
                InvocationType: 'RequestResponse'
            })

            const response = await client.send(invokeCommand)
            if (response.FunctionError) {
                throw new Error(new TextDecoder().decode(response.Payload))
            }
            return new TextDecoder().decode(response.Payload);
        } catch (error) {
            throw error;
        }
    }
<<<<<<< HEAD

    private async getDeployedFunction(functionName: string, awsConfigs: AWSCredentials) {
        try {
            const client = new LambdaClient({
                region: awsConfigs.region,
                credentials: {
                    accessKeyId: awsConfigs.accessKeyId,
                    secretAccessKey: awsConfigs.secretAccessKey
                }
            });
            const getFunctionCommand = new GetFunctionCommand({ FunctionName: functionName })
            const lambdaResponse = await client.send(getFunctionCommand);
            return {
                status: lambdaResponse.Configuration.LastUpdateStatus,
                functionName: lambdaResponse.Configuration.FunctionName,
                functionVersion: lambdaResponse.Configuration.Version,
                updatedAt: lambdaResponse.Configuration.LastModified,
                role: lambdaResponse.Configuration.Role,
            };
        } catch (error) {
            return null;
        }
    }

    private getLambdaFunctionName(agentId: string, componentId: string) {
        return `${agentId}-${componentId}`;
    }

    private async deployServerlessCode({ agentId, componentId, code_imports, code_body, input_variables, awsConfigs }:
        {
            agentId: string, componentId: string, code_imports: string, code_body: string, input_variables: string[], awsConfigs: {
                region: string,
                accessKeyId: string,
                secretAccessKey: string
            }
        }): Promise<boolean> {
        const baseFolder = `${process.cwd()}/lambda_archives`;
        if (!fs.existsSync(baseFolder)) {
            fs.mkdirSync(baseFolder);
        }
        const folderName = this.getLambdaFunctionName(agentId, componentId);
        const directory = `${baseFolder}/${folderName}__${Date.now()}`;
        const codeHash = this.generateCodeHash(code_body, code_imports);
        try {
            const libraries = this.extractNpmImports(code_imports);

            const lambdaCode = this.generateLambdaCode(code_imports, code_body, input_variables);
            // create folder
            fs.mkdirSync(directory);
            // create index.js file
            fs.writeFileSync(path.join(directory, 'index.mjs'), lambdaCode);
            // run command npm init
            execSync('npm init -y', { cwd: directory });
            // run command npm install
            execSync(`npm install ${libraries.join(' ')}`, { cwd: directory });

            const zipFilePath = await this.zipCode(directory);
            await this.createOrUpdateLambdaFunction(folderName, zipFilePath, awsConfigs)
            await this.setDeployedCodeHash(agentId, componentId, codeHash);
            // console.log('Lambda function updated successfully!');
            return true;
        } catch (error) {
            throw error;
        } finally {
            fs.rmSync(`${directory}`, { recursive: true, force: true });
            fs.unlinkSync(`${directory}.zip`);
        }
    }

    private extractNpmImports(code: string) {
        const importRegex = /import\s+(?:[\w*\s{},]*\s+from\s+)?['"]([^'"]+)['"]/g;
        const requireRegex = /require\(['"]([^'"]+)['"]\)/g;
        const dynamicImportRegex = /import\(['"]([^'"]+)['"]\)/g;

        let libraries = new Set();
        let match;

        // Function to extract the main package name
        function extractPackageName(modulePath: string) {
            if (modulePath.startsWith("@")) {
                // Handle scoped packages (e.g., @babel/core)
                return modulePath.split("/").slice(0, 2).join("/");
            }
            return modulePath.split("/")[0]; // Extract the first part (main package)
        }
        // Match static ESM imports
        while ((match = importRegex.exec(code)) !== null) {
            libraries.add(extractPackageName(match[1]));
        }
        // Match CommonJS require() calls
        while ((match = requireRegex.exec(code)) !== null) {
            libraries.add(extractPackageName(match[1]));
        }
        // Match dynamic import() calls
        while ((match = dynamicImportRegex.exec(code)) !== null) {
            libraries.add(extractPackageName(match[1]));
        }

        return Array.from(libraries);
    }


    private generateLambdaCode(code_imports: string, code_body: string, input_variables: string[]) {
        const lambdaCode = `${code_imports}\nexport const handler = async (event, context) => {
          try {
            context.callbackWaitsForEmptyEventLoop = false;
            let startTime = Date.now();
             const result = await (async () => {
           ${input_variables && input_variables.length ? input_variables.map((variable) => `const ${variable} = event.${variable};`).join('\n') : ''}
        \n${code_body}
            })();
            let endTime = Date.now();
            return {
                result,
                executionTime: endTime - startTime
            }
          } catch (e) {
            throw e;
          }
         };`;
        return lambdaCode;
    }

    private async zipCode(directory: string) {
        return new Promise((resolve, reject) => {
            zl.archiveFolder(directory, `${directory}.zip`).then(function () {
                resolve(`${directory}.zip`);
            }, function (err) {
                reject(err);
            });
        });
    }

    private async createOrUpdateLambdaFunction(functionName, zipFilePath, awsConfigs) {
        const client = new LambdaClient({
            region: awsConfigs.region,
            credentials: {
                accessKeyId: awsConfigs.accessKeyId,
                secretAccessKey: awsConfigs.secretAccessKey
            }
        });
        const functionContent = fs.readFileSync(zipFilePath);

        try {
            // Check if the function exists
            const exisitingFunction = await this.getDeployedFunction(functionName, awsConfigs);
            if (exisitingFunction) {
                if (exisitingFunction.status === 'InProgress') {
                    await this.verifyFunctionDeploymentStatus(functionName, client)
                }
                // Update function code if it exists
                const updateCodeParams = {
                    FunctionName: functionName,
                    ZipFile: functionContent,
                };
                const updateFunctionCodeCommand = new UpdateFunctionCodeCommand(updateCodeParams)
                await client.send(updateFunctionCodeCommand)
                // Update function configuration to attach layer
                await this.verifyFunctionDeploymentStatus(functionName, client)
                // console.log('Lambda function code and configuration updated successfully!');
            } else {
                // Create function if it does not exist
                let roleArn = '';
                // check if the role exists
                try {
                    const iamClient = new IAMClient({ region: awsConfigs.region, credentials: { accessKeyId: awsConfigs.accessKeyId, secretAccessKey: awsConfigs.secretAccessKey } });
                    const getRoleCommand = new GetRoleCommand({ RoleName: `smyth-${functionName}-role` });
                    const roleResponse = await iamClient.send(getRoleCommand);
                    roleArn = roleResponse.Role.Arn;
                } catch (error) {
                    if (error.name === 'NoSuchEntityException') {
                        // create role
                        const iamClient = new IAMClient({ region: awsConfigs.region, credentials: { accessKeyId: awsConfigs.accessKeyId, secretAccessKey: awsConfigs.secretAccessKey } });
                        const createRoleCommand = new CreateRoleCommand({ RoleName: `smyth-${functionName}-role`, AssumeRolePolicyDocument: this.getLambdaRolePolicy() });
                        const roleResponse = await iamClient.send(createRoleCommand);
                        await this.waitForRoleDeploymentStatus(`smyth-${functionName}-role`, iamClient)
                        roleArn = roleResponse.Role.Arn;
                    }
                }

                const functionParams = {
                    Code: { ZipFile: functionContent },
                    FunctionName: functionName,
                    Handler: 'index.handler',
                    Role: roleArn,
                    Runtime: Runtime.nodejs18x,
                    Layers: [],
                    Timeout: 900,
                    Tags: {
                        'auto-delete': 'true'
                    }
                };

                const functionCreateCommand = new CreateFunctionCommand(functionParams)
                const functionResponse = await client.send(functionCreateCommand)
                // console.log('Function ARN:', functionResponse.FunctionArn);
                await this.verifyFunctionDeploymentStatus(functionName, client)
            }
        } catch (error) {
            throw error;
        }
    }

    private async waitForRoleDeploymentStatus(roleName, client): Promise<boolean> {
        return new Promise((resolve, reject) => {
            try {
                let interval = setInterval(async () => {
                    const getRoleCommand = new GetRoleCommand({ RoleName: roleName })
                    const roleResponse = await client.send(getRoleCommand);
                    if (roleResponse.Role.AssumeRolePolicyDocument) {
                        clearInterval(interval)
                        return resolve(true);
                    }
                }, 7000);
            } catch (error) {
                return false;
            }
        })
    }

    private async verifyFunctionDeploymentStatus(functionName, client): Promise<boolean> {
        return new Promise((resolve, reject) => {
            try {
                let interval = setInterval(async () => {
                    const getFunctionCommand = new GetFunctionCommand({ FunctionName: functionName })
                    const lambdaResponse = await client.send(getFunctionCommand);

                    if (lambdaResponse.Configuration.LastUpdateStatus === 'Successful') {
                        clearInterval(interval)
                        return resolve(true);
                    }
                }, 5000);
            } catch (error) {
                return false;
            }
        })
    }

    private getLambdaRolePolicy() {
        return JSON.stringify(
            {
                "Version": "2012-10-17",
                "Statement": [
                    {
                        "Effect": "Allow",
                        "Principal": {
                            "Service": "lambda.amazonaws.com"
                        },
                        "Action": "sts:AssumeRole"
                    }
                ]
            })
    }

    private generateCodeHash(code_body: string, code_imports: string) {
        const importsHash = this.getSanitizeCodeHash(code_imports);
        const bodyHash = this.getSanitizeCodeHash(code_body);
        return `imports-${importsHash}__body-${bodyHash}`;
    }

    private getSanitizeCodeHash(code: string) {
        let output = '';
        let isSingleQuote = false;
        let isDoubleQuote = false;
        let isTemplateLiteral = false;
        let isRegex = false;
        let isComment = false;
        let prevChar = '';

        for (let i = 0; i < code.length; i++) {
            let char = code[i];
            let nextChar = code[i + 1];

            // Toggle string flags
            if (char === "'" && !isDoubleQuote && !isTemplateLiteral && prevChar !== '\\') isSingleQuote = !isSingleQuote;
            if (char === '"' && !isSingleQuote && !isTemplateLiteral && prevChar !== '\\') isDoubleQuote = !isDoubleQuote;
            if (char === '`' && !isSingleQuote && !isDoubleQuote && prevChar !== '\\') isTemplateLiteral = !isTemplateLiteral;

            // Handle regex cases
            if (char === '/' && nextChar === '/' && !isSingleQuote && !isDoubleQuote && !isTemplateLiteral && !isRegex) {
                isComment = true; // Single-line comment
            }
            if (char === '/' && nextChar === '*' && !isSingleQuote && !isDoubleQuote && !isTemplateLiteral) {
                isComment = true; // Multi-line comment start
            }
            if (char === '*' && nextChar === '/' && isComment) {
                isComment = false; // Multi-line comment end
                i++; // Skip ending slash
                continue;
            }
            if (char === '\n' && isComment) {
                isComment = false; // End single-line comment
            }

            if (!isComment) {
                output += char;
            }
            prevChar = char;
        }

        return crypto.createHash("md5").update(output.replace(/\s+/g, ' ').trim()).digest("hex");
    }

    private async getDeployedCodeHash(agentId: string, componentId: string) {
        const redisCache = ConnectorService.getCacheConnector('Redis');
        const cachedCodeHash = await redisCache.user(AccessCandidate.agent(agentId)).get(`${this.cachePrefix}_${agentId}-${componentId}`);
        return cachedCodeHash;
    }

    private async setDeployedCodeHash(agentId: string, componentId: string, codeHash: string) {
        const redisCache = ConnectorService.getCacheConnector('Redis');
        await redisCache.user(AccessCandidate.agent(agentId)).set(`${this.cachePrefix}_${agentId}-${componentId}`, codeHash, null, null, this.cacheTTL);
    }

    private async updateDeployedCodeTTL(agentId: string, componentId: string, ttl: number) {
        const redisCache = ConnectorService.getCacheConnector('Redis');
        await redisCache.user(AccessCandidate.agent(agentId)).updateTTL(`${this.cachePrefix}_${agentId}-${componentId}`, ttl);
    }

    private calculateExecutionCost(executionTime: number) { // executionTime in milliseconds
        const cost = ((executionTime / 1000) * Number(PER_SECOND_COST)) + Number(PER_REQUEST_COST);
        return cost;
    }

    protected reportUsage({ cost, agentId, teamId }: { cost: number; agentId: string; teamId: string }) {
        SystemEvents.emit('USAGE:API', {
            sourceId: 'api:serverless_code.smyth',
            costs: cost,
            agentId,
            teamId,
        });
    }
=======
>>>>>>> c96a6bfd
}<|MERGE_RESOLUTION|>--- conflicted
+++ resolved
@@ -3,7 +3,6 @@
 import Joi from 'joi';
 import _config from '@sre/config';
 import { VaultHelper } from '@sre/Security/Vault.service/Vault.helper';
-<<<<<<< HEAD
 import { CreateFunctionCommand, GetFunctionCommand, InvokeCommand, LambdaClient, Runtime, UpdateFunctionCodeCommand } from '@aws-sdk/client-lambda';
 import SREConfig from '@sre/config';
 import fs from 'fs';
@@ -21,16 +20,13 @@
 type AWSCredentials = { accessKeyId: string, secretAccessKey: string, region: string }
 const PER_REQUEST_COST = '0.0000002';
 const PER_SECOND_COST = '0.0000166667';
-=======
-import { InvokeCommand, LambdaClient } from '@aws-sdk/client-lambda';
-
->>>>>>> c96a6bfd
 
 export default class ServerlessCode extends Component {
+    cachePrefix = 'serverless_code';
+    cacheTTL = 60 * 60 * 24 * 15; // 15 days
     protected configSchema = Joi.object({
         code_imports: Joi.string().max(1000).allow('').label('Imports'),
         code_body: Joi.string().max(500000).allow('').label('Code'),
-<<<<<<< HEAD
         deploy_btn: Joi.string().max(500000).allow('').label('Deploy').optional(),
         accessKeyId: Joi.string().max(100).allow('').label('AWS Access Key ID').optional(),
         secretAccessKey: Joi.string().max(200).allow('').label('AWS Secret Access Key').optional(),
@@ -40,14 +36,6 @@
         function_label: Joi.string().max(100).allow('').label('Function Label').optional(),
         function_label_end: Joi.string().allow(null).label('Function Label End').optional(),
         use_own_keys: Joi.boolean().label('Use Own Keys').optional(),
-=======
-        deploy_btn: Joi.string().max(500000).allow('').label('Deploy'),
-        accessKeyId: Joi.string().max(100).allow('').label('AWS Access Key ID'),
-        secretAccessKey: Joi.string().max(200).allow('').label('AWS Secret Access Key'),
-        region: Joi.string().label('AWS Region'),
-        _templateSettings: Joi.object().allow(null).label('Template Settings'),
-        _templateVars: Joi.object().allow(null).label('Template Variables'),
->>>>>>> c96a6bfd
     });
     constructor() {
         super();
@@ -61,7 +49,6 @@
             logger.debug(`=== Serverless Code Log ===`);
             let Output: any = {};
             let _error = undefined;
-<<<<<<< HEAD
 
             let awsAccessKeyId = SREConfig.env.AWS_LAMBDA_ACCESS_KEY_ID;
             let awsSecretAccessKey = SREConfig.env.AWS_LAMBDA_SECRET_ACCESS_KEY;
@@ -127,41 +114,6 @@
                         teamId: agent.teamId,
                     });
                 }
-=======
-            const awsAccessKeyId = await VaultHelper.getTeamKey(this.extractKeyFromTemplateVar(config.data.accessKeyId), agent?.teamId);
-            const awsSecretAccessKey = await VaultHelper.getTeamKey(this.extractKeyFromTemplateVar(config.data.secretAccessKey), agent?.teamId);
-            const awsRegion = config.data.region;
-            const awsCredentials = {
-                ...(awsAccessKeyId && { accessKeyId: awsAccessKeyId }),
-                ...(awsSecretAccessKey && { secretAccessKey: awsSecretAccessKey }),
-                region: awsRegion
-            }
-
-            let codeInputs = {};
-            for (let fieldName in input) {
-                const _type = typeof input[fieldName];
-                switch (_type) {
-                    case 'string':
-                        codeInputs[fieldName] = `${input[fieldName]}`;
-                        break;
-                    case 'number':
-                    case 'boolean':
-                        codeInputs[fieldName] = input[fieldName];
-                        break;
-                    default:
-                        codeInputs[fieldName] = input[fieldName];
-                        break;
-                }
-            }
-
-            logger.debug(`\nInput Variables: \n${JSON.stringify(codeInputs, null, 2)}\n`);
-
-            try {
-                const functionName = `${agent.id}-${config.id}`;
-                const result = await this.invokeLambdaFunction(functionName, codeInputs, awsCredentials);
-                logger.debug(`Code result \n${JSON.stringify(result, null, 2)}\n`);
-                Output = result;
->>>>>>> c96a6bfd
 
             } catch (error: any) {
                 logger.error(`Error running code \n${error}\n`);
@@ -214,7 +166,6 @@
             throw error;
         }
     }
-<<<<<<< HEAD
 
     private async getDeployedFunction(functionName: string, awsConfigs: AWSCredentials) {
         try {
@@ -547,6 +498,4 @@
             teamId,
         });
     }
-=======
->>>>>>> c96a6bfd
 }