import dotenv from 'dotenv';
dotenv.config();
//FIXME : this is a legacy structure from Smyth SaaS we need to convert it to a Service/Connector structure
const config = {
    env: {
        LOG_LEVEL: process.env.LOG_LEVEL || 'none',
        LOG_FILTER: process.env.LOG_FILTER || '',

        OPENAI_API_KEY: process.env.OPENAI_API_KEY,
        ANTHROPIC_API_KEY: process.env.ANTHROPIC_API_KEY,

        DATA_PATH: process.env.DATA_PATH,

        NODE_ENV: process.env?.NODE_ENV,

        AGENT_DOMAIN: process.env?.AGENT_DOMAIN,

        AGENT_DOMAIN_PORT: process.env?.AGENT_DOMAIN_PORT,
        CODE_SANDBOX_URL: process.env?.CODE_SANDBOX_URL,
        TOGETHER_AI_API_URL: process.env?.TOGETHER_AI_API_URL,

        REDIS_SENTINEL_HOSTS: process.env?.REDIS_SENTINEL_HOSTS || '',
        REDIS_MASTER_NAME: process.env?.REDIS_MASTER_NAME,
        REDIS_PASSWORD: process.env?.REDIS_PASSWORD,

        AWS_ACCESS_KEY_ID: process.env.AWS_ACCESS_KEY_ID,
        AWS_SECRET_ACCESS_KEY: process.env.AWS_SECRET_ACCESS_KEY,
        AWS_S3_REGION: process.env.AWS_S3_REGION,
        AWS_S3_BUCKET_NAME: process.env.AWS_S3_BUCKET_NAME,
<<<<<<< HEAD
        REQ_LIMIT_PER_SECOND: process.env.REQ_LIMIT_PER_SECOND || 30,
        REQ_LIMIT_PER_MINUTE: process.env.REQ_LIMIT_PER_MINUTE || 300,
        REQ_LIMIT_PER_HOUR: process.env.REQ_LIMIT_PER_HOUR || 10000,
        MAX_LATENCY_FREE_USER: process.env.MAX_LATENCY_FREE_USER || 100,
        MAX_LATENCY_PAID_USER: process.env.MAX_LATENCY_PAID_USER || 10,

        GOOGLEAI_API_KEY: process.env.GOOGLEAI_API_KEY,
        PINECONE_API_KEY: process.env.PINECONE_API_KEY,
        PINCECONE_INDEX_NAME: process.env.PINCECONE_INDEX_NAME,
    },
    agent: {
        ENDPOINT_PREFIX: '/api',
=======
>>>>>>> d36f2a9f
    },
};

export default config;<|MERGE_RESOLUTION|>--- conflicted
+++ resolved
@@ -27,21 +27,12 @@
         AWS_SECRET_ACCESS_KEY: process.env.AWS_SECRET_ACCESS_KEY,
         AWS_S3_REGION: process.env.AWS_S3_REGION,
         AWS_S3_BUCKET_NAME: process.env.AWS_S3_BUCKET_NAME,
-<<<<<<< HEAD
-        REQ_LIMIT_PER_SECOND: process.env.REQ_LIMIT_PER_SECOND || 30,
-        REQ_LIMIT_PER_MINUTE: process.env.REQ_LIMIT_PER_MINUTE || 300,
-        REQ_LIMIT_PER_HOUR: process.env.REQ_LIMIT_PER_HOUR || 10000,
-        MAX_LATENCY_FREE_USER: process.env.MAX_LATENCY_FREE_USER || 100,
-        MAX_LATENCY_PAID_USER: process.env.MAX_LATENCY_PAID_USER || 10,
 
-        GOOGLEAI_API_KEY: process.env.GOOGLEAI_API_KEY,
         PINECONE_API_KEY: process.env.PINECONE_API_KEY,
         PINCECONE_INDEX_NAME: process.env.PINCECONE_INDEX_NAME,
     },
     agent: {
         ENDPOINT_PREFIX: '/api',
-=======
->>>>>>> d36f2a9f
     },
 };
 
