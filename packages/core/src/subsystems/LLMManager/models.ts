--- conflicted
+++ resolved
@@ -280,24 +280,22 @@
   },
   // #endregion GPT 4o
 
-<<<<<<< HEAD
-  // o1 models
+  // #region o1 models
   'o3-mini': {
     llm: 'OpenAI',
     alias: 'o3-mini-2025-01-31',
     components: ['PromptGenerator', 'GenAILLM'],
-    features: ['text'],
-  },
-  'o3-mini-2025-01-31': {
-    llm: 'OpenAI',
-    tokens: 2048,
-    completionTokens: 2048,
-    enabled: true,
-    keyOptions: { tokens: 200_000, completionTokens: 100_000 },
-  },
-=======
-  // #region o1 models
->>>>>>> 8f07fcf1
+
+    label: 'GPT o3 mini',
+    modelId: 'o3-mini-2025-01-31',
+    provider: 'OpenAI',
+    features: ['text'],
+    tags: ['New', 'Personal'],
+    tokens: 0,
+    completionTokens: 0,
+    enabled: true,
+    keyOptions: { tokens: 200_000, completionTokens: 100_000, enabled: true },
+  },
   o1: {
     llm: 'OpenAI',
     alias: 'o1-2024-12-17',
