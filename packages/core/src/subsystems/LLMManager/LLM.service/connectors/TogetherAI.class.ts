--- conflicted
+++ resolved
@@ -94,20 +94,13 @@
         throw new Error('Multimodal request is not supported for OpenAI.');
     }
 
-<<<<<<< HEAD
+    protected async imageGenRequest(acRequest: AccessRequest, prompt, params: any, agent?: string | Agent): Promise<ImagesResponse> {
+        throw new Error('Image generation request is not supported for TogetherAI.');
+    }
+
     protected async toolRequest(acRequest: AccessRequest, params): Promise<any> {
         const _params = { ...params };
 
-=======
-    protected async imageGenRequest(acRequest: AccessRequest, prompt, params: any, agent?: string | Agent): Promise<ImagesResponse> {
-        throw new Error('Image generation request is not supported for TogetherAI.');
-    }
-
-    protected async toolRequest(
-        acRequest: AccessRequest,
-        { model = TOOL_USE_DEFAULT_MODEL, messages, toolsConfig: { tools, tool_choice }, apiKey = '' }
-    ): Promise<any> {
->>>>>>> f010fef5
         try {
             const openai = new OpenAI({
                 apiKey: _params.apiKey || process.env.TOGETHER_AI_API_KEY,
