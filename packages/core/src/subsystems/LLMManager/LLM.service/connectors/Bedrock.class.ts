--- conflicted
+++ resolved
@@ -9,25 +9,12 @@
 } from '@aws-sdk/client-bedrock-runtime';
 import EventEmitter from 'events';
 
-<<<<<<< HEAD
 import { Agent } from '@sre/AgentManager/Agent.class';
 import { JSON_RESPONSE_INSTRUCTION, BUILT_IN_MODEL_PREFIX } from '@sre/constants';
-=======
 import { IAgent } from '@sre/types/Agent.types';
-import { JSON_RESPONSE_INSTRUCTION } from '@sre/constants';
->>>>>>> c76371d5
 import { Logger } from '@sre/helpers/Log.helper';
 import { AccessRequest } from '@sre/Security/AccessControl/AccessRequest.class';
-import {
-    TLLMParams,
-    ToolData,
-    TLLMMessageBlock,
-    TLLMToolResultMessageBlock,
-    TLLMMessageRole,
-    GenerateImageConfig,
-    APIKeySource,
-    TLLMEvent,
-} from '@sre/types/LLM.types';
+import { TLLMParams, ToolData, TLLMMessageBlock, TLLMToolResultMessageBlock, TLLMMessageRole, APIKeySource, TLLMEvent } from '@sre/types/LLM.types';
 import { LLMHelper } from '@sre/LLMManager/LLM.helper';
 import { customModels } from '@sre/LLMManager/custom-models';
 import { isJSONString } from '@sre/utils/general.utils';
@@ -225,11 +212,7 @@
         }
     }
 
-<<<<<<< HEAD
     protected async imageGenRequest(acRequest: AccessRequest, prompt, params: any, agent: string | Agent): Promise<any> {
-=======
-    protected async imageGenRequest(acRequest: AccessRequest, prompt, params: any, agent: string | IAgent): Promise<ImagesResponse> {
->>>>>>> c76371d5
         throw new Error('Image generation request is not supported for Bedrock.');
     }
 
